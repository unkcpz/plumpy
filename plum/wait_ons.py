--- conflicted
+++ resolved
@@ -1,4 +1,6 @@
 # -*- coding: utf-8 -*-
+
+from abc import ABCMeta
 
 import apricotpy
 from apricotpy import persistable
@@ -21,72 +23,6 @@
         self.set_result(None)
 
 
-<<<<<<< HEAD
-=======
-class _CompoundWaitOn(WaitOn):
-    __metaclass__ = ABCMeta
-
-    WAIT_LIST = 'wait_list'
-
-    def __init__(self, wait_list):
-        super(_CompoundWaitOn, self).__init__()
-        for w in wait_list:
-            if not isinstance(w, apricotpy.Awaitable):
-                raise ValueError(
-                    "Must provide objects of type Awaitable, got '{}'.".format(w.__class__.__name__))
-
-        self._wait_list = wait_list
-
-    @override
-    def save_instance_state(self, out_state):
-        super(_CompoundWaitOn, self).save_instance_state(out_state)
-        # Save all the waits lists
-        waits = []
-        for w in self._wait_list:
-            b = apricotpy.Bundle()
-            w.save_instance_state(b)
-            waits.append(b)
-
-        out_state[self.WAIT_LIST] = waits
-
-    @override
-    def load_instance_state(self, saved_state):
-        super(_CompoundWaitOn, self).load_instance_state(saved_state, loop)
-        self._wait_list = [self.loop().create(b) for b in saved_state[self.WAIT_LIST]]
-
-
-class WaitOnAll(_CompoundWaitOn):
-    def __init__(self, wait_list):
-        super(WaitOnAll, self).__init__(wait_list)
-        self._num_finished = 0
-
-    def on_loop_inserted(self, loop):
-        super(WaitOnAll, self).on_loop_inserted(loop)
-        for wait_on in self._wait_list:
-            wait_on.add_done_callback(self._wait_done)
-
-    def load_instance_state(self, saved_state):
-        super(WaitOnAll, self).load_instance_state(saved_state)
-        self._num_finished = 0
-
-    def _wait_done(self, future):
-        self._num_finished += 1
-        if self._num_finished == len(self._wait_list):
-            self.set_result([w.result() for w in self._wait_list])
-
-
-class WaitOnAny(_CompoundWaitOn):
-    def on_loop_inserted(self, loop):
-        super(WaitOnAny, self).on_loop_inserted(loop)
-        for wait_on in self._wait_list:
-            wait_on.add_done_callback(self._wait_done)
-
-    def _wait_done(self, future):
-        if not self.done():
-            self.set_result(None)
-
-
->>>>>>> f7dff383
 class WaitOnProcessState(WaitOn, ProcessListener):
     STATE_REACHED = 'state_reached'
     STATE_UNREACHABLE = 'state_unreachable'
@@ -118,10 +54,7 @@
 
     def load_instance_state(self, saved_state):
         super(WaitOnProcessState, self).load_instance_state(saved_state)
-<<<<<<< HEAD
 
-=======
->>>>>>> f7dff383
         self._pid = saved_state['calc_pid']
         self._target_state = saved_state['target_state']
 
@@ -215,10 +148,7 @@
 
     def load_instance_state(self, saved_state):
         super(WaitOnProcessOutput, self).load_instance_state(saved_state)
-<<<<<<< HEAD
 
-=======
->>>>>>> f7dff383
         self._wait_on_event = self.loop().create(WaitOnEvent, saved_state['output_event'])
         self._wait_on_event.future().add_done_callbacK(self._output_emitted)
 
@@ -247,10 +177,7 @@
     @override
     def load_instance_state(self, saved_state):
         super(Barrier, self).load_instance_state(saved_state)
-<<<<<<< HEAD
         
-=======
->>>>>>> f7dff383
         if saved_state['is_open']:
             self.open()
 
