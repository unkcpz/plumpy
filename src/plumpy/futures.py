# -*- coding: utf-8 -*-
"""
Module containing future related methods and classes
"""

from __future__ import annotations

import asyncio
import contextlib
from typing import Any, Callable, Generator

<<<<<<< HEAD
=======
__all__ = ['CancellableAction', 'Future', 'capture_exceptions']

>>>>>>> 40e2d915

class InvalidFutureError(Exception):
    """Exception for when a future or action is in an invalid state"""


Future = asyncio.Future


@contextlib.contextmanager
def capture_exceptions(future, ignore: tuple[type[BaseException], ...] = ()) -> Generator[None, Any, None]:  # type: ignore[no-untyped-def]
    """
    Capture any exceptions in the context and set them as the result of the given future

    :param future: The future to the exception on
    :param ignore: An optional list of exception types to ignore, these will be raised and not set on the future
    """
    try:
        yield
    except ignore:
        raise
    except Exception as exception:
        future.set_exception(exception)


class CancellableAction(Future):
    """
    An action that can be launched and potentially cancelled
    """

    def __init__(self, action: Callable[..., Any], cookie: Any = None):
        super().__init__()
        self._action = action
        self._cookie = cookie

    @property
    def cookie(self) -> Any:
        """A cookie that can be used to correlate the actions with something"""
        return self._cookie

    def run(self, *args: Any, **kwargs: Any) -> None:
        """Run the action

        :param args: the positional arguments to the action
        :param kwargs: the keyword arguments to the action
        """
        if self.done():
            raise InvalidFutureError('Action has already been ran')

        try:
            with capture_exceptions(self):
                self.set_result(self._action(*args, **kwargs))
        finally:
            self._action = None  # type: ignore<|MERGE_RESOLUTION|>--- conflicted
+++ resolved
@@ -9,11 +9,6 @@
 import contextlib
 from typing import Any, Callable, Generator
 
-<<<<<<< HEAD
-=======
-__all__ = ['CancellableAction', 'Future', 'capture_exceptions']
-
->>>>>>> 40e2d915
 
 class InvalidFutureError(Exception):
     """Exception for when a future or action is in an invalid state"""
