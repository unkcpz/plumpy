--- conflicted
+++ resolved
@@ -1149,16 +1149,13 @@
 
         msg = MsgPause.new(msg_text)
         return self._do_pause(state_msg=msg)
-
-<<<<<<< HEAD
+   
     @staticmethod
     def _interrupt(state: Interruptable, reason: Exception) -> None:
         state.interrupt(reason)
 
-    def _do_pause(self, state_msg: Optional[MessageType], next_state: Optional[state_machine.State] = None) -> bool:
-=======
-    def _do_pause(self, state_msg: Optional[Message], next_state: Optional[process_states.State] = None) -> bool:
->>>>>>> 1fa8a095
+    def _do_pause(self, state_msg: Optional[Message], next_state: Optional[state_machine.State] = None) -> bool:
+
         """Carry out the pause procedure, optionally transitioning to the next state first"""
         try:
             if next_state is not None:
@@ -1277,13 +1274,8 @@
             self._state.interrupt(interrupt_exception)
             return cast(CancellableAction, self._interrupt_action)
 
-<<<<<<< HEAD
-        msg = MessageBuilder.kill(msg_text)
+        msg = MsgKill.new(msg_text)
         new_state = create_state(self, process_states.ProcessState.KILLED, msg=msg)
-=======
-        msg = MsgKill.new(msg_text)
-        new_state = self._create_state_instance(process_states.ProcessState.KILLED, msg=msg)
->>>>>>> 1fa8a095
         self.transition_to(new_state)
         return True
 
