--- conflicted
+++ resolved
@@ -23,12 +23,8 @@
 from typing_extensions import override
 from yaml.loader import Loader
 
-<<<<<<< HEAD
-from plumpy.message import MessageBuilder, MessageType
 from plumpy.persistence import ensure_object_loader
-=======
 from plumpy.message import Message, MsgKill, MsgPause
->>>>>>> 1fa8a095
 
 try:
     import tblib
@@ -639,13 +635,10 @@
     LABEL: ClassVar = ProcessState.KILLED
     ALLOWED: ClassVar[set[str]] = set()
 
-<<<<<<< HEAD
     is_terminal: ClassVar[bool] = True
 
-    def __init__(self, msg: Optional[MessageType]):
-=======
-    def __init__(self, process: 'Process', msg: Optional[Message]):
->>>>>>> 1fa8a095
+    def __init__(self, msg: Optional[Message]):
+
         """
         :param msg: Optional kill message
         """
