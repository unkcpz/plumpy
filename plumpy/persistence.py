from abc import ABCMeta, abstractmethod
import collections
import copy
import errno
import fnmatch
import inspect
import os
import pickle
from future.utils import with_metaclass

from . import class_loader
from . import utils
from . import base
from .base import super_check

__all__ = ['Bundle', 'Persister', 'PicklePersister', 'auto_persist', 'Savable']

PersistedCheckpoint = collections.namedtuple('PersistedCheckpoint', ['pid', 'tag'])


class Bundle(dict):
    _class_loader = class_loader.ClassLoader()

    @classmethod
    def from_dict(cls, *args, **kwargs):
        self = Bundle.__new__(*args, **kwargs)
        super(Bundle, self).from_dict(*args, **kwargs)
        return self

    def __init__(self, savable, cl=None):
        super(Bundle, self).__init__()
        if cl is not None:
            self.set_class_loader(cl)
        self['CLASS_NAME'] = utils.class_name(savable, self._class_loader)
        self.update(savable.save())

    def set_class_loader(self, cl):
        self._class_loader = cl

    def unbundle(self, *args, **kwargs):
        """
        This method loads the class of the object and calls its recreate_from
        method passing the positional and keyword arguments.

        :param args: Positional arguments for recreate_from
        :param kwargs: Keyword arguments for recreate_from
        :return: An instance of the Persistable
        """
        cls = self._class_loader.load_class(self['CLASS_NAME'])
        return cls.recreate_from(self, *args, **kwargs)


class Persister(with_metaclass(ABCMeta, object)):
    @abstractmethod
    def save_checkpoint(self, process, tag=None):
        """
        Persist a Process instance

        :param process: :class:`plumpy.Process`
        :param tag: optional checkpoint identifier to allow distinguishing
            multiple checkpoints for the same process
        """
        pass

    @abstractmethod
    def load_checkpoint(self, pid, tag=None):
        """
        Load a process from a persisted checkpoint by its process id

        :param pid: the process id of the :class:`plumpy.Process`
        :param tag: optional checkpoint identifier to allow retrieving
            a specific sub checkpoint for the corresponding process
        :return: a bundle with the process state
        :rtype: :class:`plumpy.Bundle`
        """
        pass

    @abstractmethod
    def get_checkpoints(self):
        """
        Return a list of all the current persisted process checkpoints
        with each element containing the process id and optional checkpoint tag

        :return: list of PersistedCheckpoint tuples
        """
        pass

    @abstractmethod
    def get_process_checkpoints(self, pid):
        """
        Return a list of all the current persisted process checkpoints for the
        specified process with each element containing the process id and
        optional checkpoint tag

        :param pid: the process pid
        :return: list of PersistedCheckpoint tuples
        """
        pass

    @abstractmethod
    def delete_checkpoint(self, pid, tag=None):
        """
        Delete a persisted process checkpoint. No error will be raised if
        the checkpoint does not exist

        :param pid: the process id of the :class:`plumpy.Process`
        :param tag: optional checkpoint identifier to allow retrieving
            a specific sub checkpoint for the corresponding process
        """
        pass

    @abstractmethod
    def delete_process_checkpoints(self, pid):
        """
        Delete all persisted checkpoints related to the given process id

        :param pid: the process id of the :class:`plumpy.Process`
        """
        pass


PersistedPickle = collections.namedtuple('PersistedPickle', ['checkpoint', 'bundle'])
_PICKLE_SUFFIX = 'pickle'


class PicklePersister(Persister):
    """
    Implementation of the abstract Persister class that stores Process states
    in pickles on a filesystem.
    """

    def __init__(self, pickle_directory):
        """
        Instantiate a PicklePersister object that will persist processes by
        writing their bundles to a pickle in a directory specified by the
        argument 'pickle_directory'

        :param pickle_directory: the full path to the directory where pickles will be written
        """
        super(PicklePersister, self).__init__()

        try:
            PicklePersister.ensure_pickle_directory(pickle_directory)
        except OSError as exception:
            raise ValueError('failed to create the pickle directory at {}'.format(pickle_directory))

        self._pickle_directory = pickle_directory

    @staticmethod
    def ensure_pickle_directory(dirpath):
        """
        Will attempt to create the directory at dirpath and raise if it fails, except
        if the exception arose because the directory already existed
        """
        try:
            os.makedirs(dirpath)
        except OSError as exception:
            if exception.errno != errno.EEXIST:
                raise

    @staticmethod
    def load_pickle(filepath):
        """
        Load a pickle from disk

        :param filepath: absolute filepath to the pickle
        :returns: the loaded pickle
        :rtype: PersistedPickle
        """
        with open(filepath, 'r+b') as handle:
            persisted_pickle = pickle.load(handle)

        return persisted_pickle

    @staticmethod
    def pickle_filename(pid, tag=None):
        """
        Returns the relative filepath of the pickle for the given process id
        and optional checkpoint tag
        """
        if tag is not None:
            filename = '{}.{}.{}'.format(pid, tag, _PICKLE_SUFFIX)
        else:
            filename = '{}.{}'.format(pid, _PICKLE_SUFFIX)

        return filename

    def _pickle_filepath(self, pid, tag=None):
        """
        Returns the full filepath of the pickle for the given process id
        and optional checkpoint tag
        """
        return os.path.join(self._pickle_directory, PicklePersister.pickle_filename(pid, tag))

    def save_checkpoint(self, process, tag=None):
        """
        Persist a process to a pickle on disk

        :param process: :class:`plumpy.Process`
        :param tag: optional checkpoint identifier to allow distinguishing
            multiple checkpoints for the same process
        """
        bundle = Bundle(process)
        checkpoint = PersistedCheckpoint(process.pid, tag)
        persisted_pickle = PersistedPickle(checkpoint, bundle)

        with open(self._pickle_filepath(process.pid, tag), 'w+b') as handle:
            pickle.dump(persisted_pickle, handle)

    def load_checkpoint(self, pid, tag=None):
        """
        Load a process from a persisted checkpoint by its process id

        :param pid: the process id of the :class:`plumpy.Process`
        :param tag: optional checkpoint identifier to allow retrieving
            a specific sub checkpoint for the corresponding process
        :return: a bundle with the process state
        :rtype: :class:`plumpy.Bundle`
        """
        filepath = self._pickle_filepath(pid, tag)
        checkpoint = PicklePersister.load_pickle(filepath)

        return checkpoint.bundle

    def get_checkpoints(self):
        """
        Return a list of all the current persisted process checkpoints
        with each element containing the process id and optional checkpoint tag

        :return: list of PersistedCheckpoint tuples
        """
        checkpoints = []
        file_pattern = '*.{}'.format(_PICKLE_SUFFIX)

        for subdir, dirs, files in os.walk(self._pickle_directory):
            for filename in fnmatch.filter(files, file_pattern):
                filepath = os.path.join(self._pickle_directory, filename)
                persisted_pickle = PicklePersister.load_pickle(filepath)
                checkpoints.append(persisted_pickle.checkpoint)

        return checkpoints

    def get_process_checkpoints(self, pid):
        """
        Return a list of all the current persisted process checkpoints for the
        specified process with each element containing the process id and
        optional checkpoint tag

        :param pid: the process pid
        :return: list of PersistedCheckpoint tuples
        """
        return [c for c in self.get_checkpoints() if c.pid == pid]

    def delete_checkpoint(self, pid, tag=None):
        """
        Delete a persisted process checkpoint. No error will be raised if
        the checkpoint does not exist

        :param pid: the process id of the :class:`plumpy.Process`
        :param tag: optional checkpoint identifier to allow retrieving
            a specific sub checkpoint for the corresponding process
        """
        pickle_filepath = self._pickle_filepath(pid, tag)

        try:
            os.remove(pickle_filepath)
        except OSError:
            pass

    def delete_process_checkpoints(self, pid):
        """
        Delete all persisted checkpoints related to the given process id

        :param pid: the process id of the :class:`plumpy.Process`
        """
        for checkpoint in self.get_process_checkpoints(pid):
            self.delete_checkpoint(checkpoint.pid, checkpoint.tag)


def auto_persist(*members):
    def wrapped(savable):
        if savable._auto_persist is None:
            savable._auto_persist = set()
        else:
            savable._auto_persist = set(savable._auto_persist)
        savable.auto_persist(*members)
        return savable

    return wrapped


class Savable(object):
    CLASS_NAME = 'class_name'
    META = '!!meta'
    METHOD = 'm'
    SAVABLE = 'S'
    _auto_persist = None
    _persist_configured = False

    @staticmethod
    def load(saved_state, load_context=None):
        """
        Load a `Savable` from a saved instance state

        :param saved_state: The saved states
<<<<<<< HEAD
        :param args: Positional args to be passed to `load_instance_state`
        :param kwargs: Keyword args to be passed to `load_instance_state`
        :return: The recreated Savable instance
        :rtype: :class:`Savable`
        """
        return Savable.load_with_classloader(saved_state, class_loader.ClassLoader(), *args, **kwargs)
=======
        :param load_context: Additional runtime state that can be passed into when loading.
            The type and content (if any) is completely user defined
        :return: The loaded Savable instance
        :rtype: :class:`Savable`
        """
        return Savable.load_with_classloader(saved_state, class_loader.ClassLoader(), load_context)
>>>>>>> e847b8dc

    @staticmethod
    def load_with_classloader(saved_state, class_loader_, *args, **kwargs):
        try:
            load_cls = class_loader_.load_class(saved_state[Savable.CLASS_NAME])
        except KeyError:
            raise ValueError("Class name not found in saved state")
        else:
            return load_cls.recreate_from(saved_state, *args, **kwargs)

    @classmethod
    def auto_persist(cls, *members):
        if cls._auto_persist is None:
            cls._auto_persist = set()
        cls._auto_persist.update(members)

    @classmethod
    def persist(cls):
        pass

    @classmethod
    def recreate_from(cls, saved_state, load_context=None):
        obj = cls.__new__(cls)
        base.call_with_super_check(obj.load_instance_state, saved_state, load_context)
        return obj

    @super_check
    def load_instance_state(self, saved_state, load_context):
        if self._auto_persist is not None:
            self.load_members(self._auto_persist, saved_state, load_context)

    @super_check
    def save_instance_state(self, out_state):
        self._ensure_persist_configured()
        out_state[self.META] = {}
        if self._auto_persist is not None:
            self.save_members(self._auto_persist, out_state)

    def save(self, include_class_name=True):
        out_state = {}
        if include_class_name:
            out_state[self.CLASS_NAME] = utils.class_name(self)
        base.call_with_super_check(self.save_instance_state, out_state)
        return out_state

    def save_members(self, members, out_state):
        for member in members:
            value = getattr(self, member)
            if inspect.ismethod(value):
                if value.__self__ is not self:
                    raise TypeError("Cannot persist methods of other classes")
                out_state[self.META] = 'method'
                value = value.__name__
            elif isinstance(value, Savable):
                value = value.save()
            else:
                value = copy.deepcopy(value)
            out_state[member] = value

    def load_members(self, members, saved_state, load_context=None):
        for member in members:
            setattr(self, member, self._get_value(saved_state, member, load_context))

    def _ensure_persist_configured(self):
        if not self._persist_configured:
            self.persist()
            self._persist_configured = True

    def _get_value(self, saved_state, name, load_context):
        value = saved_state[name]
        if name in saved_state[self.META]:
            typ = saved_state[self.META][name]
            if typ == self.METHOD:
                value = getattr(self, value)
            elif type == self.SAVABLE:
                value = Savable.load(value, load_context)

        return value<|MERGE_RESOLUTION|>--- conflicted
+++ resolved
@@ -303,21 +303,12 @@
         Load a `Savable` from a saved instance state
 
         :param saved_state: The saved states
-<<<<<<< HEAD
-        :param args: Positional args to be passed to `load_instance_state`
-        :param kwargs: Keyword args to be passed to `load_instance_state`
-        :return: The recreated Savable instance
-        :rtype: :class:`Savable`
-        """
-        return Savable.load_with_classloader(saved_state, class_loader.ClassLoader(), *args, **kwargs)
-=======
         :param load_context: Additional runtime state that can be passed into when loading.
             The type and content (if any) is completely user defined
         :return: The loaded Savable instance
         :rtype: :class:`Savable`
         """
         return Savable.load_with_classloader(saved_state, class_loader.ClassLoader(), load_context)
->>>>>>> e847b8dc
 
     @staticmethod
     def load_with_classloader(saved_state, class_loader_, *args, **kwargs):
